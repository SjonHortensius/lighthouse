//! This module contains endpoints that are non-standard and only available on Lighthouse servers.

use crate::{
    ok_or_error,
    types::{BeaconState, Epoch, EthSpec, GenericResponse, ValidatorId},
    BeaconNodeHttpClient, Error, StateId, StatusCode,
};
use proto_array::core::ProtoArray;
use reqwest::IntoUrl;
use serde::{Deserialize, Serialize};
<<<<<<< HEAD
use sysinfo::{NetworkExt, NetworksExt, System as SystemInfo, SystemExt};
use systemstat::{Platform, System as SystemStat};
=======
use ssz::Decode;
>>>>>>> ae0f0253

pub use eth2_libp2p::{types::SyncState, PeerInfo};

/// Information returned by `peers` and `connected_peers`.
// TODO: this should be deserializable..
#[derive(Debug, Clone, Serialize)]
#[serde(bound = "T: EthSpec")]
pub struct Peer<T: EthSpec> {
    /// The Peer's ID
    pub peer_id: String,
    /// The PeerInfo associated with the peer.
    pub peer_info: PeerInfo<T>,
}

/// The results of validators voting during an epoch.
///
/// Provides information about the current and previous epochs.
#[derive(Debug, Clone, PartialEq, Serialize, Deserialize)]
pub struct GlobalValidatorInclusionData {
    /// The total effective balance of all active validators during the _current_ epoch.
    pub current_epoch_active_gwei: u64,
    /// The total effective balance of all active validators during the _previous_ epoch.
    pub previous_epoch_active_gwei: u64,
    /// The total effective balance of all validators who attested during the _current_ epoch.
    pub current_epoch_attesting_gwei: u64,
    /// The total effective balance of all validators who attested during the _current_ epoch and
    /// agreed with the state about the beacon block at the first slot of the _current_ epoch.
    pub current_epoch_target_attesting_gwei: u64,
    /// The total effective balance of all validators who attested during the _previous_ epoch.
    pub previous_epoch_attesting_gwei: u64,
    /// The total effective balance of all validators who attested during the _previous_ epoch and
    /// agreed with the state about the beacon block at the first slot of the _previous_ epoch.
    pub previous_epoch_target_attesting_gwei: u64,
    /// The total effective balance of all validators who attested during the _previous_ epoch and
    /// agreed with the state about the beacon block at the time of attestation.
    pub previous_epoch_head_attesting_gwei: u64,
}

#[derive(Debug, Clone, PartialEq, Serialize, Deserialize)]
pub struct ValidatorInclusionData {
    /// True if the validator has been slashed, ever.
    pub is_slashed: bool,
    /// True if the validator can withdraw in the current epoch.
    pub is_withdrawable_in_current_epoch: bool,
    /// True if the validator was active in the state's _current_ epoch.
    pub is_active_in_current_epoch: bool,
    /// True if the validator was active in the state's _previous_ epoch.
    pub is_active_in_previous_epoch: bool,
    /// The validator's effective balance in the _current_ epoch.
    pub current_epoch_effective_balance_gwei: u64,
    /// True if the validator had an attestation included in the _current_ epoch.
    pub is_current_epoch_attester: bool,
    /// True if the validator's beacon block root attestation for the first slot of the _current_
    /// epoch matches the block root known to the state.
    pub is_current_epoch_target_attester: bool,
    /// True if the validator had an attestation included in the _previous_ epoch.
    pub is_previous_epoch_attester: bool,
    /// True if the validator's beacon block root attestation for the first slot of the _previous_
    /// epoch matches the block root known to the state.
    pub is_previous_epoch_target_attester: bool,
    /// True if the validator's beacon block root attestation in the _previous_ epoch at the
    /// attestation's slot (`attestation_data.slot`) matches the block root known to the state.
    pub is_previous_epoch_head_attester: bool,
}

#[cfg(target_os = "macos")]
use psutil::process::Process;
#[cfg(target_os = "linux")]
use psutil::process::Process;

/// Reports information about the system the Lighthouse instance is running on.
#[derive(Clone, Debug, PartialEq, Serialize, Deserialize)]
pub struct System {
    pub health: Health,
    pub drives: Vec<Drive>,
}

impl System {
    pub fn observe() -> Result<Self, String> {
        Ok(Self {
            health: Health::observe()?,
            drives: Drive::observe()?,
        })
    }
}

/// Reports information about a drive on the system the Lighthouse instance is running on.
#[derive(Clone, Debug, PartialEq, Serialize, Deserialize)]
pub struct Drive {
    /// The filesystem name.
    pub filesystem: String,
    /// The amount of disk space available on the filesystem.
    pub avail: u64,
    /// The amount of disk space used on the filesystem. Equivalent to `total-avail`.
    pub used: u64,
    /// The percentage of disk space used on the filesystem. Equivalent to `(total-avail) / total`.
    pub used_pct: u64,
    /// The total amount of disk space on the filesystem.
    pub total: u64,
    /// The filesystem mount point.
    pub mounted_on: String,
}

impl Drive {
    pub fn observe() -> Result<Vec<Self>, String> {
        let system = SystemStat::new();
        Ok(system
            .mounts()
            .expect("Could not find mounts.")
            .into_iter()
            // filter out drives with zero total disk space
            .filter(|drive| drive.total.as_u64() != 0)
            .map(|drive| Drive {
                filesystem: drive.fs_mounted_from,
                avail: drive.avail.as_u64(),
                used: drive.total.as_u64() - drive.avail.as_u64(),
                used_pct: (((drive.total.0 as f64 - drive.avail.0 as f64) / drive.total.0 as f64)
                    * 100.0) as u64,
                total: drive.total.as_u64(),
                mounted_on: drive.fs_mounted_on,
            })
            .collect())
    }
}

/// Reports information about the network on the system the Lighthouse instance is running on.
#[derive(Clone, Debug, PartialEq, Serialize, Deserialize)]
pub struct Network {
    /// Network metric for total received bytes across all network interfaces.
    pub rx_bytes: u64,
    /// Network metric for total received errors across all network interfaces.
    pub rx_errors: u64,
    /// Network metric for total received packets across all network interfaces.
    pub rx_packets: u64,
    /// Network metric for total transmitted bytes across all network interfaces.
    pub tx_bytes: u64,
    /// Network metric for total trasmitted errors across all network interfaces.
    pub tx_errors: u64,
    /// Network metric for total transmitted packets across all network interfaces.
    pub tx_packets: u64,
}

impl Network {
    pub fn observe() -> Result<Self, String> {
        let mut rx_bytes = 0;
        let mut rx_errors = 0;
        let mut rx_packets = 0;
        let mut tx_bytes = 0;
        let mut tx_errors = 0;
        let mut tx_packets = 0;

        let s = SystemInfo::new_all();
        s.get_networks().iter().for_each(|(_, network)| {
            rx_bytes += network.get_total_received();
            rx_errors += network.get_total_transmitted();
            rx_packets += network.get_total_packets_received();
            tx_bytes += network.get_total_packets_transmitted();
            tx_errors += network.get_total_errors_on_received();
            tx_packets += network.get_total_errors_on_transmitted();
        });

        Ok(Network {
            rx_bytes,
            rx_errors,
            rx_packets,
            tx_bytes,
            tx_errors,
            tx_packets,
        })
    }
}

/// Reports on the health of the Lighthouse instance.
#[derive(Clone, Debug, PartialEq, Serialize, Deserialize)]
pub struct Health {
    /// The pid of this process.
    pub pid: u32,
    /// The total resident memory used by this pid.
    pub pid_mem_resident_set_size: u64,
    /// The total virtual memory used by this pid.
    pub pid_mem_virtual_memory_size: u64,
    /// Total virtual memory on the system
    pub sys_virt_mem_total: u64,
    /// Total virtual memory available for new processes.
    pub sys_virt_mem_available: u64,
    /// Total virtual memory used on the system
    pub sys_virt_mem_used: u64,
    /// Total virtual memory not used on the system
    pub sys_virt_mem_free: u64,
    /// Percentage of virtual memory used on the system
    pub sys_virt_mem_percent: f32,
    /// System load average over 1 minute.
    pub sys_loadavg_1: f64,
    /// System load average over 5 minutes.
    pub sys_loadavg_5: f64,
    /// System load average over 15 minutes.
    pub sys_loadavg_15: f64,
    /// Network statistics, totals across all network interfaces.
    pub network: Network,
}

impl Health {
    #[cfg(all(not(target_os = "linux"), not(target_os = "macos")))]
    pub fn observe() -> Result<Self, String> {
        Err("Health is only available on Linux and MacOS".into())
    }

    #[cfg(target_os = "linux")]
    pub fn observe() -> Result<Self, String> {
        let process =
            Process::current().map_err(|e| format!("Unable to get current process: {:?}", e))?;

        let process_mem = process
            .memory_info()
            .map_err(|e| format!("Unable to get process memory info: {:?}", e))?;

        let vm = psutil::memory::virtual_memory()
            .map_err(|e| format!("Unable to get virtual memory: {:?}", e))?;

        let loadavg =
            psutil::host::loadavg().map_err(|e| format!("Unable to get loadavg: {:?}", e))?;

        Ok(Self {
            pid: process.pid(),
            pid_mem_resident_set_size: process_mem.rss(),
            pid_mem_virtual_memory_size: process_mem.vms(),
            sys_virt_mem_total: vm.total(),
            sys_virt_mem_available: vm.available(),
            sys_virt_mem_used: vm.used(),
            sys_virt_mem_free: vm.free(),
            sys_virt_mem_percent: vm.percent(),
            sys_loadavg_1: loadavg.one,
            sys_loadavg_5: loadavg.five,
            sys_loadavg_15: loadavg.fifteen,
            network: Network::observe()?,
        })
    }

    #[cfg(target_os = "macos")]
    pub fn observe() -> Result<Self, String> {
        let process =
            Process::current().map_err(|e| format!("Unable to get current process: {:?}", e))?;

        let process_mem = process
            .memory_info()
            .map_err(|e| format!("Unable to get process memory info: {:?}", e))?;

        let vm = psutil::memory::virtual_memory()
            .map_err(|e| format!("Unable to get virtual memory: {:?}", e))?;

        let sys = SystemStat::new();

        let loadavg = sys
            .load_average()
            .map_err(|e| format!("Unable to get loadavg: {:?}", e))?;

        Ok(Self {
            pid: process.pid() as u32,
            pid_mem_resident_set_size: process_mem.rss(),
            pid_mem_virtual_memory_size: process_mem.vms(),
            sys_virt_mem_total: vm.total(),
            sys_virt_mem_available: vm.available(),
            sys_virt_mem_used: vm.used(),
            sys_virt_mem_free: vm.free(),
            sys_virt_mem_percent: vm.percent(),
            sys_loadavg_1: loadavg.one as f64,
            sys_loadavg_5: loadavg.five as f64,
            sys_loadavg_15: loadavg.fifteen as f64,
            network: Network::observe()?,
        })
    }
}

impl BeaconNodeHttpClient {
<<<<<<< HEAD
    /// `GET lighthouse/system`
    pub async fn get_lighthouse_system(&self) -> Result<GenericResponse<System>, Error> {
        let mut path = self.server.clone();

        path.path_segments_mut()
            .map_err(|()| Error::InvalidUrl(self.server.clone()))?
            .push("lighthouse")
            .push("system");

        self.get(path).await
    }

    /// `GET lighthouse/system/health`
    pub async fn get_lighthouse_system_health(&self) -> Result<GenericResponse<Health>, Error> {
=======
    /// Perform a HTTP GET request, returning `None` on a 404 error.
    async fn get_bytes_opt<U: IntoUrl>(&self, url: U) -> Result<Option<Vec<u8>>, Error> {
        let response = self.client.get(url).send().await.map_err(Error::Reqwest)?;
        match ok_or_error(response).await {
            Ok(resp) => Ok(Some(
                resp.bytes()
                    .await
                    .map_err(Error::Reqwest)?
                    .into_iter()
                    .collect::<Vec<_>>(),
            )),
            Err(err) => {
                if err.status() == Some(StatusCode::NOT_FOUND) {
                    Ok(None)
                } else {
                    Err(err)
                }
            }
        }
    }

    /// `GET lighthouse/health`
    pub async fn get_lighthouse_health(&self) -> Result<GenericResponse<Health>, Error> {
>>>>>>> ae0f0253
        let mut path = self.server.clone();

        path.path_segments_mut()
            .map_err(|()| Error::InvalidUrl(self.server.clone()))?
            .push("lighthouse")
            .push("system")
            .push("health");

        self.get(path).await
    }

    /// `GET lighthouse/system/drives`
    pub async fn get_lighthouse_system_drives(&self) -> Result<GenericResponse<Vec<Drive>>, Error> {
        let mut path = self.server.clone();

        path.path_segments_mut()
            .map_err(|()| Error::InvalidUrl(self.server.clone()))?
            .push("lighthouse")
            .push("system")
            .push("drives");

        self.get(path).await
    }

    /// `GET lighthouse/syncing`
    pub async fn get_lighthouse_syncing(&self) -> Result<GenericResponse<SyncState>, Error> {
        let mut path = self.server.clone();

        path.path_segments_mut()
            .map_err(|()| Error::InvalidUrl(self.server.clone()))?
            .push("lighthouse")
            .push("syncing");

        self.get(path).await
    }

    /*
     * Note:
     *
     * The `lighthouse/peers` endpoints do not have functions here. We are yet to implement
     * `Deserialize` on the `PeerInfo` struct since it contains use of `Instant`. This could be
     * fairly simply achieved, if desired.
     */

    /// `GET lighthouse/proto_array`
    pub async fn get_lighthouse_proto_array(&self) -> Result<GenericResponse<ProtoArray>, Error> {
        let mut path = self.server.clone();

        path.path_segments_mut()
            .map_err(|()| Error::InvalidUrl(self.server.clone()))?
            .push("lighthouse")
            .push("proto_array");

        self.get(path).await
    }

    /// `GET lighthouse/validator_inclusion/{epoch}/global`
    pub async fn get_lighthouse_validator_inclusion_global(
        &self,
        epoch: Epoch,
    ) -> Result<GenericResponse<GlobalValidatorInclusionData>, Error> {
        let mut path = self.server.clone();

        path.path_segments_mut()
            .map_err(|()| Error::InvalidUrl(self.server.clone()))?
            .push("lighthouse")
            .push("validator_inclusion")
            .push(&epoch.to_string())
            .push("global");

        self.get(path).await
    }

    /// `GET lighthouse/validator_inclusion/{epoch}/{validator_id}`
    pub async fn get_lighthouse_validator_inclusion(
        &self,
        epoch: Epoch,
        validator_id: ValidatorId,
    ) -> Result<GenericResponse<Option<ValidatorInclusionData>>, Error> {
        let mut path = self.server.clone();

        path.path_segments_mut()
            .map_err(|()| Error::InvalidUrl(self.server.clone()))?
            .push("lighthouse")
            .push("validator_inclusion")
            .push(&epoch.to_string())
            .push(&validator_id.to_string());

        self.get(path).await
    }

    /// `GET lighthouse/beacon/states/{state_id}/ssz`
    pub async fn get_lighthouse_beacon_states_ssz<E: EthSpec>(
        &self,
        state_id: &StateId,
    ) -> Result<Option<BeaconState<E>>, Error> {
        let mut path = self.server.clone();

        path.path_segments_mut()
            .map_err(|()| Error::InvalidUrl(self.server.clone()))?
            .push("lighthouse")
            .push("beacon")
            .push("states")
            .push(&state_id.to_string())
            .push("ssz");

        self.get_bytes_opt(path)
            .await?
            .map(|bytes| BeaconState::from_ssz_bytes(&bytes).map_err(Error::InvalidSsz))
            .transpose()
    }
}<|MERGE_RESOLUTION|>--- conflicted
+++ resolved
@@ -8,12 +8,9 @@
 use proto_array::core::ProtoArray;
 use reqwest::IntoUrl;
 use serde::{Deserialize, Serialize};
-<<<<<<< HEAD
+use ssz::Decode;
 use sysinfo::{NetworkExt, NetworksExt, System as SystemInfo, SystemExt};
 use systemstat::{Platform, System as SystemStat};
-=======
-use ssz::Decode;
->>>>>>> ae0f0253
 
 pub use eth2_libp2p::{types::SyncState, PeerInfo};
 
@@ -288,22 +285,6 @@
 }
 
 impl BeaconNodeHttpClient {
-<<<<<<< HEAD
-    /// `GET lighthouse/system`
-    pub async fn get_lighthouse_system(&self) -> Result<GenericResponse<System>, Error> {
-        let mut path = self.server.clone();
-
-        path.path_segments_mut()
-            .map_err(|()| Error::InvalidUrl(self.server.clone()))?
-            .push("lighthouse")
-            .push("system");
-
-        self.get(path).await
-    }
-
-    /// `GET lighthouse/system/health`
-    pub async fn get_lighthouse_system_health(&self) -> Result<GenericResponse<Health>, Error> {
-=======
     /// Perform a HTTP GET request, returning `None` on a 404 error.
     async fn get_bytes_opt<U: IntoUrl>(&self, url: U) -> Result<Option<Vec<u8>>, Error> {
         let response = self.client.get(url).send().await.map_err(Error::Reqwest)?;
@@ -325,9 +306,20 @@
         }
     }
 
-    /// `GET lighthouse/health`
-    pub async fn get_lighthouse_health(&self) -> Result<GenericResponse<Health>, Error> {
->>>>>>> ae0f0253
+    /// `GET lighthouse/system`
+    pub async fn get_lighthouse_system(&self) -> Result<GenericResponse<System>, Error> {
+        let mut path = self.server.clone();
+
+        path.path_segments_mut()
+            .map_err(|()| Error::InvalidUrl(self.server.clone()))?
+            .push("lighthouse")
+            .push("system");
+
+        self.get(path).await
+    }
+
+    /// `GET lighthouse/system/health`
+    pub async fn get_lighthouse_system_health(&self) -> Result<GenericResponse<Health>, Error> {
         let mut path = self.server.clone();
 
         path.path_segments_mut()
