use beacon_node::ProductionBeaconNode;
use clap::{App, Arg, ArgMatches};
use env_logger::{Builder, Env};
use environment::EnvironmentBuilder;
use eth2_testnet_config::{Eth2TestnetConfig, DEFAULT_HARDCODED_TESTNET};
use lighthouse_version::VERSION;
use slog::{crit, info, warn};
use std::path::PathBuf;
use std::process::exit;
use types::{EthSpec, EthSpecId};
use validator_client::ProductionValidatorClient;

pub const ETH2_CONFIG_FILENAME: &str = "eth2-spec.toml";

fn bls_library_name() -> &'static str {
    if cfg!(feature = "portable") {
        "blst-portable"
    } else if cfg!(feature = "modern") {
        "blst-modern"
    } else if cfg!(feature = "milagro") {
        "milagro"
    } else {
        "blst"
    }
}

fn main() {
    // Parse the CLI parameters.
    let matches = App::new("Lighthouse")
        .version(VERSION.replace("Lighthouse/", "").as_str())
        .author("Sigma Prime <contact@sigmaprime.io>")
        .setting(clap::AppSettings::ColoredHelp)
        .about(
            "Ethereum 2.0 client by Sigma Prime. Provides a full-featured beacon \
             node, a validator client and utilities for managing validator accounts.",
        )
        .long_version(
            format!(
                "{}\n\
                 BLS Library: {}",
                 VERSION.replace("Lighthouse/", ""), bls_library_name()
            ).as_str()
        )
        .arg(
            Arg::with_name("spec")
                .short("s")
                .long("spec")
                .value_name("DEPRECATED")
                .help("This flag is deprecated, it will be disallowed in a future release. This \
                    value is now derived from the --testnet or --testnet-dir flags.")
                .takes_value(true)
                .global(true)
        )
        .arg(
            Arg::with_name("env_log")
                .short("l")
                .help("Enables environment logging giving access to sub-protocol logs such as discv5 and libp2p",
                )
                .takes_value(false),
        )
        .arg(
            Arg::with_name("logfile")
                .long("logfile")
                .value_name("FILE")
                .help(
                    "File path where output will be written.",
                )
                .takes_value(true),
        )
        .arg(
            Arg::with_name("log-format")
                .long("log-format")
                .value_name("FORMAT")
                .help("Specifies the format used for logging.")
                .possible_values(&["JSON"])
                .takes_value(true),
        )
        .arg(
            Arg::with_name("debug-level")
                .long("debug-level")
                .value_name("LEVEL")
                .help("The verbosity level for emitting logs.")
                .takes_value(true)
                .possible_values(&["info", "debug", "trace", "warn", "error", "crit"])
                .global(true)
                .default_value("info"),
        )
        .arg(
            Arg::with_name("datadir")
                .long("datadir")
                .short("d")
                .value_name("DIR")
                .global(true)
                .help(
                    "Used to specify a custom root data directory for lighthouse keys and databases. \
                    Defaults to $HOME/.lighthouse/{testnet} where testnet is the value of the `testnet` flag \
                    Note: Users should specify separate custom datadirs for different testnets.")
                .takes_value(true),
        )
        .arg(
            Arg::with_name("testnet-dir")
                .short("t")
                .long("testnet-dir")
                .value_name("DIR")
                .help(
                    "Path to directory containing eth2_testnet specs. Defaults to \
                      a hard-coded Lighthouse testnet. Only effective if there is no \
                      existing database.",
                )
                .takes_value(true)
                .global(true),
        )
        .arg(
            Arg::with_name("testnet")
                .long("testnet")
                .value_name("testnet")
                .help("Name of network lighthouse will connect to")
                .possible_values(&["medalla", "altona", "spadina", "zinken"])
                .conflicts_with("testnet-dir")
                .takes_value(true)
                .global(true)

        )
        .subcommand(beacon_node::cli_app())
        .subcommand(boot_node::cli_app())
        .subcommand(validator_client::cli_app())
        .subcommand(account_manager::cli_app())
        .get_matches();

    // Debugging output for libp2p and external crates.
    if matches.is_present("env_log") {
        Builder::from_env(Env::default()).init();
    }

<<<<<<< HEAD
    let result = match matches.value_of("spec") {
        Some("minimal") => run(EnvironmentBuilder::minimal(), &matches),
        Some("mainnet") => run(EnvironmentBuilder::mainnet(), &matches),
        Some("interop") => run(EnvironmentBuilder::interop(), &matches),
        spec => {
            // This path should be unreachable due to slog having a `default_value`
            unreachable!("Unknown spec configuration: {:?}", spec);
=======
    let result = load_testnet_config(&matches).and_then(|testnet_config| {
        let eth_spec_id = testnet_config.eth_spec_id()?;

        // boot node subcommand circumvents the environment
        if let Some(bootnode_matches) = matches.subcommand_matches("boot_node") {
            // The bootnode uses the main debug-level flag
            let debug_info = matches
                .value_of("debug-level")
                .expect("Debug-level must be present")
                .into();

            boot_node::run(bootnode_matches, eth_spec_id, debug_info);

            return Ok(());
>>>>>>> 157e3102
        }

        match eth_spec_id {
            EthSpecId::Minimal => run(EnvironmentBuilder::minimal(), &matches, testnet_config),
            EthSpecId::Mainnet => run(EnvironmentBuilder::mainnet(), &matches, testnet_config),
            EthSpecId::V012Legacy => {
                run(EnvironmentBuilder::v012_legacy(), &matches, testnet_config)
            }
        }
    });

    // `std::process::exit` does not run destructors so we drop manually.
    drop(matches);

    // Return the appropriate error code.
    match result {
        Ok(()) => exit(0),
        Err(e) => {
            eprintln!("{}", e);
            drop(e);
            exit(1)
        }
    }
}

fn load_testnet_config(matches: &ArgMatches) -> Result<Eth2TestnetConfig, String> {
    if matches.is_present("testnet-dir") {
        clap_utils::parse_testnet_dir(matches, "testnet-dir")?
            .ok_or_else(|| "Unable to load testnet dir".to_string())
    } else if matches.is_present("testnet") {
        clap_utils::parse_hardcoded_network(matches, "testnet")?
            .ok_or_else(|| "Unable to load hard coded network config".to_string())
    } else {
        Eth2TestnetConfig::hard_coded_default()?
            .ok_or_else(|| "Unable to load default network config".to_string())
    }
}

fn run<E: EthSpec>(
    environment_builder: EnvironmentBuilder<E>,
    matches: &ArgMatches,
    testnet_config: Eth2TestnetConfig,
) -> Result<(), String> {
    if std::mem::size_of::<usize>() != 8 {
        return Err(format!(
            "{}bit architecture is not supported (64bit only).",
            std::mem::size_of::<usize>() * 8
        ));
    }

    let debug_level = matches
        .value_of("debug-level")
        .ok_or_else(|| "Expected --debug-level flag".to_string())?;

    let log_format = matches.value_of("log-format");

    let builder = if let Some(log_path) = matches.value_of("logfile") {
        let path = log_path
            .parse::<PathBuf>()
            .map_err(|e| format!("Failed to parse log path: {:?}", e))?;
        environment_builder.log_to_file(path, debug_level, log_format)?
    } else {
        environment_builder.async_logger(debug_level, log_format)?
    };

    let mut environment = builder
        .multi_threaded_tokio_runtime()?
        .optional_eth2_testnet_config(Some(testnet_config))?
        .build()?;

    let log = environment.core_context().log().clone();

    if matches.is_present("spec") {
        warn!(
            log,
            "The --spec flag is deprecated and will be removed in a future release"
        );
    }

    #[cfg(all(feature = "modern", target_arch = "x86_64"))]
    if !std::is_x86_feature_detected!("adx") {
        warn!(
            log,
            "CPU seems incompatible with optimized Lighthouse build";
            "advice" => "If you get a SIGILL, please try Lighthouse portable build"
        );
    }

    // Note: the current code technically allows for starting a beacon node _and_ a validator
    // client at the same time.
    //
    // Whilst this is possible, the mutual-exclusivity of `clap` sub-commands prevents it from
    // actually happening.
    //
    // Creating a command which can run both might be useful future works.

    // Print an indication of which network is currently in use.
    let optional_testnet = clap_utils::parse_optional::<String>(matches, "testnet")?;
    let optional_testnet_dir = clap_utils::parse_optional::<PathBuf>(matches, "testnet-dir")?;

    let testnet_name = match (optional_testnet, optional_testnet_dir) {
        (Some(testnet), None) => testnet,
        (None, Some(testnet_dir)) => format!("custom ({})", testnet_dir.display()),
        (None, None) => DEFAULT_HARDCODED_TESTNET.to_string(),
        (Some(_), Some(_)) => panic!("CLI prevents both --testnet and --testnet-dir"),
    };

    if let Some(sub_matches) = matches.subcommand_matches("account_manager") {
        eprintln!("Running account manager for {} testnet", testnet_name);
        // Pass the entire `environment` to the account manager so it can run blocking operations.
        account_manager::run(sub_matches, environment)?;

        // Exit as soon as account manager returns control.
        return Ok(());
    };

    warn!(
        log,
        "Ethereum 2.0 is pre-release. This software is experimental."
    );
    info!(log, "Lighthouse started"; "version" => VERSION);
    info!(
        log,
        "Configured for testnet";
        "name" => testnet_name
    );

    match matches.subcommand() {
        ("beacon_node", Some(matches)) => {
            let context = environment.core_context();
            let log = context.log().clone();
            let executor = context.executor.clone();
            let config = beacon_node::get_config::<E>(
                matches,
                &context.eth2_config().spec,
                context.log().clone(),
            )?;
            environment.runtime().spawn(async move {
                if let Err(e) = ProductionBeaconNode::new(context.clone(), config).await {
                    crit!(log, "Failed to start beacon node"; "reason" => e);
                    // Ignore the error since it always occurs during normal operation when
                    // shutting down.
                    let _ = executor
                        .shutdown_sender()
                        .try_send("Failed to start beacon node");
                }
            })
        }
        ("validator_client", Some(matches)) => {
            let context = environment.core_context();
            let log = context.log().clone();
            let executor = context.executor.clone();
            let config = validator_client::Config::from_cli(&matches, context.log())
                .map_err(|e| format!("Unable to initialize validator config: {}", e))?;
            environment.runtime().spawn(async move {
                let run = async {
                    ProductionValidatorClient::new(context, config)
                        .await?
                        .start_service()?;

                    Ok::<(), String>(())
                };
                if let Err(e) = run.await {
                    crit!(log, "Failed to start validator client"; "reason" => e);
                    // Ignore the error since it always occurs during normal operation when
                    // shutting down.
                    let _ = executor
                        .shutdown_sender()
                        .try_send("Failed to start validator client");
                }
            })
        }
        _ => {
            crit!(log, "No subcommand supplied. See --help .");
            return Err("No subcommand supplied.".into());
        }
    };

    // Block this thread until we get a ctrl-c or a task sends a shutdown signal.
    environment.block_until_shutdown_requested()?;
    info!(log, "Shutting down..");

    environment.fire_signal();

    // Shutdown the environment once all tasks have completed.
    environment.shutdown_on_idle();
    Ok(())
}<|MERGE_RESOLUTION|>--- conflicted
+++ resolved
@@ -132,15 +132,6 @@
         Builder::from_env(Env::default()).init();
     }
 
-<<<<<<< HEAD
-    let result = match matches.value_of("spec") {
-        Some("minimal") => run(EnvironmentBuilder::minimal(), &matches),
-        Some("mainnet") => run(EnvironmentBuilder::mainnet(), &matches),
-        Some("interop") => run(EnvironmentBuilder::interop(), &matches),
-        spec => {
-            // This path should be unreachable due to slog having a `default_value`
-            unreachable!("Unknown spec configuration: {:?}", spec);
-=======
     let result = load_testnet_config(&matches).and_then(|testnet_config| {
         let eth_spec_id = testnet_config.eth_spec_id()?;
 
@@ -155,7 +146,6 @@
             boot_node::run(bootnode_matches, eth_spec_id, debug_info);
 
             return Ok(());
->>>>>>> 157e3102
         }
 
         match eth_spec_id {
