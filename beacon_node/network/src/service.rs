use crate::persisted_dht::{load_dht, persist_dht};
use crate::router::{Router, RouterMessage};
use crate::{
    attestation_service::{AttServiceMessage, AttestationService},
    NetworkConfig,
};
use crate::{error, metrics};
use beacon_chain::{BeaconChain, BeaconChainTypes};
use eth2_libp2p::{
    rpc::{GoodbyeReason, RPCResponseErrorCode, RequestId},
    Gossipsub, Libp2pEvent, PeerAction, PeerRequestId, PubsubMessage, Request, Response,
};
use eth2_libp2p::{
    types::GossipKind, BehaviourEvent, GossipTopic, MessageId, NetworkGlobals, PeerId, TopicHash,
};
use eth2_libp2p::{MessageAcceptance, Service as LibP2PService};
use futures::prelude::*;
use slog::{debug, error, info, o, trace, warn};
use std::{collections::HashMap, net::SocketAddr, sync::Arc, time::Duration};
use store::HotColdDB;
use tokio::sync::mpsc;
<<<<<<< HEAD
use tokio::time::Sleep;
use types::{EthSpec, ValidatorSubscription};
=======
use tokio::time::Delay;
use types::{EthSpec, RelativeEpoch, SubnetId, Unsigned, ValidatorSubscription};
>>>>>>> a60ab4ef

mod tests;

/// The interval (in seconds) that various network metrics will update.
const METRIC_UPDATE_INTERVAL: u64 = 1;

/// Types of messages that the network service can receive.
#[derive(Debug)]
pub enum NetworkMessage<T: EthSpec> {
    /// Subscribes a list of validators to specific slots for attestation duties.
    Subscribe {
        subscriptions: Vec<ValidatorSubscription>,
    },
    /// Subscribes the beacon node to the core gossipsub topics. We do this when we are either
    /// synced or close to the head slot.
    SubscribeCoreTopics,
    /// Send an RPC request to the libp2p service.
    SendRequest {
        peer_id: PeerId,
        request: Request,
        request_id: RequestId,
    },
    /// Send a successful Response to the libp2p service.
    SendResponse {
        peer_id: PeerId,
        response: Response<T>,
        id: PeerRequestId,
    },
    /// Respond to a peer's request with an error.
    SendError {
        // NOTE: Currently this is never used, we just say goodbye without nicely closing the
        // stream assigned to the request
        peer_id: PeerId,
        error: RPCResponseErrorCode,
        reason: String,
        id: PeerRequestId,
    },
    /// Publish a list of messages to the gossipsub protocol.
    Publish { messages: Vec<PubsubMessage<T>> },
    /// Validates a received gossipsub message. This will propagate the message on the network.
    ValidationResult {
        /// The peer that sent us the message. We don't send back to this peer.
        propagation_source: PeerId,
        /// The id of the message we are validating and propagating.
        message_id: MessageId,
        /// The result of the validation
        validation_result: MessageAcceptance,
    },
    /// Called if a known external TCP socket address has been updated.
    UPnPMappingEstablished {
        /// The external TCP address has been updated.
        tcp_socket: Option<SocketAddr>,
        /// The external UDP address has been updated.
        udp_socket: Option<SocketAddr>,
    },
    /// Reports a peer to the peer manager for performing an action.
    ReportPeer { peer_id: PeerId, action: PeerAction },
    /// Disconnect an ban a peer, providing a reason.
    GoodbyePeer {
        peer_id: PeerId,
        reason: GoodbyeReason,
    },
}

/// Service that handles communication between internal services and the `eth2_libp2p` network service.
pub struct NetworkService<T: BeaconChainTypes> {
    /// A reference to the underlying beacon chain.
    beacon_chain: Arc<BeaconChain<T>>,
    /// The underlying libp2p service that drives all the network interactions.
    libp2p: LibP2PService<T::EthSpec>,
    /// An attestation and subnet manager service.
    attestation_service: AttestationService<T>,
    /// The receiver channel for lighthouse to communicate with the network service.
    network_recv: mpsc::UnboundedReceiver<NetworkMessage<T::EthSpec>>,
    /// The sending channel for the network service to send messages to be routed throughout
    /// lighthouse.
    router_send: mpsc::UnboundedSender<RouterMessage<T::EthSpec>>,
    /// A reference to lighthouse's database to persist the DHT.
    store: Arc<HotColdDB<T::EthSpec, T::HotStore, T::ColdStore>>,
    /// A collection of global variables, accessible outside of the network service.
    network_globals: Arc<NetworkGlobals<T::EthSpec>>,
    /// Stores potentially created UPnP mappings to be removed on shutdown. (TCP port and UDP
    /// port).
    upnp_mappings: (Option<u16>, Option<u16>),
    /// Keeps track of if discovery is auto-updating or not. This is used to inform us if we should
    /// update the UDP socket of discovery if the UPnP mappings get established.
    discovery_auto_update: bool,
    /// A delay that expires when a new fork takes place.
<<<<<<< HEAD
    next_fork_update: Option<Sleep>,
=======
    next_fork_update: Option<Delay>,
    /// Subscribe to all the subnets once synced.
    subscribe_all_subnets: bool,
>>>>>>> a60ab4ef
    /// A timer for updating various network metrics.
    metrics_update: tokio::time::Interval,
    /// gossipsub_parameter_update timer
    gossipsub_parameter_update: tokio::time::Interval,
    /// The logger for the network service.
    log: slog::Logger,
}

impl<T: BeaconChainTypes> NetworkService<T> {
    #[allow(clippy::type_complexity)]
    pub async fn start(
        beacon_chain: Arc<BeaconChain<T>>,
        config: &NetworkConfig,
        executor: task_executor::TaskExecutor,
    ) -> error::Result<(
        Arc<NetworkGlobals<T::EthSpec>>,
        mpsc::UnboundedSender<NetworkMessage<T::EthSpec>>,
    )> {
        let network_log = executor.log().clone();
        // build the network channel
        let (network_send, network_recv) = mpsc::unbounded_channel::<NetworkMessage<T::EthSpec>>();

        // try and construct UPnP port mappings if required.
        let upnp_config = crate::nat::UPnPConfig::from(config);
        let upnp_log = network_log.new(o!("service" => "UPnP"));
        let upnp_network_send = network_send.clone();
        if config.upnp_enabled {
            executor.spawn_blocking(
                move || {
                    crate::nat::construct_upnp_mappings(upnp_config, upnp_network_send, upnp_log)
                },
                "UPnP",
            );
        }

        // get a reference to the beacon chain store
        let store = beacon_chain.store.clone();

        // build the current enr_fork_id for adding to our local ENR
        let enr_fork_id = beacon_chain.enr_fork_id();

        // keep track of when our fork_id needs to be updated
        let next_fork_update = next_fork_delay(&beacon_chain);

        // launch libp2p service
        let (network_globals, mut libp2p) = LibP2PService::new(
            executor.clone(),
            config,
            enr_fork_id,
            &network_log,
            &beacon_chain.spec,
        )
        .await?;

        // Repopulate the DHT with stored ENR's.
        let enrs_to_load = load_dht::<T::EthSpec, T::HotStore, T::ColdStore>(store.clone());
        debug!(
            network_log,
            "Loading peers into the routing table"; "peers" => enrs_to_load.len()
        );
        for enr in enrs_to_load {
            libp2p.swarm.add_enr(enr.clone());
        }

        // launch derived network services

        // router task
        let router_send = Router::spawn(
            beacon_chain.clone(),
            network_globals.clone(),
            network_send.clone(),
            executor.clone(),
            network_log.clone(),
        )?;

        // attestation service
        let attestation_service =
            AttestationService::new(beacon_chain.clone(), &config, &network_log);

        // create a timer for updating network metrics
        let metrics_update = tokio::time::interval(Duration::from_secs(METRIC_UPDATE_INTERVAL));

        // create a timer for updating gossipsub parameters
        let gossipsub_parameter_update = tokio::time::interval(Duration::from_secs(60));

        // create the network service and spawn the task
        let network_log = network_log.new(o!("service" => "network"));
        let network_service = NetworkService {
            beacon_chain,
            libp2p,
            attestation_service,
            network_recv,
            router_send,
            store,
            network_globals: network_globals.clone(),
            upnp_mappings: (None, None),
            discovery_auto_update: config.discv5_config.enr_update,
            next_fork_update,
            subscribe_all_subnets: config.subscribe_all_subnets,
            metrics_update,
            gossipsub_parameter_update,
            log: network_log,
        };

        spawn_service(executor, network_service)?;

        Ok((network_globals, network_send))
    }
}

fn spawn_service<T: BeaconChainTypes>(
    executor: task_executor::TaskExecutor,
    mut service: NetworkService<T>,
) -> error::Result<()> {
    let mut exit_rx = executor.exit();
    let mut shutdown_sender = executor.shutdown_sender();

    // spawn on the current executor
    executor.spawn_without_exit(async move {

        let mut metric_update_counter = 0;
        loop {
            // build the futures to check simultaneously
            tokio::select! {
                // handle network shutdown
                _ = (&mut exit_rx) => {
                    // network thread is terminating
                    let enrs = service.libp2p.swarm.enr_entries();
                    debug!(
                        service.log,
                        "Persisting DHT to store";
                        "Number of peers" => format!("{}", enrs.len()),
                    );
                    match persist_dht::<T::EthSpec, T::HotStore, T::ColdStore>(service.store.clone(), enrs) {
                        Err(e) => error!(
                            service.log,
                            "Failed to persist DHT on drop";
                            "error" => format!("{:?}", e)
                        ),
                        Ok(_) => info!(
                            service.log,
                            "Saved DHT state";
                        ),
                    }

                    // attempt to remove port mappings
                    crate::nat::remove_mappings(service.upnp_mappings.0, service.upnp_mappings.1, &service.log);

                    info!(service.log, "Network service shutdown");
                    return;
                }
                _ = service.metrics_update.next() => {
                    // update various network metrics
                    metric_update_counter +=1;
                    if metric_update_counter* 1000 % T::EthSpec::default_spec().milliseconds_per_slot == 0 {
                        // if a slot has occurred, reset the metrics
                        let _ = metrics::ATTESTATIONS_PUBLISHED_PER_SUBNET_PER_SLOT
                            .as_ref()
                            .map(|gauge| gauge.reset());
                    }
                    update_gossip_metrics::<T::EthSpec>(
                        &service.libp2p.swarm.gs(),
                        &service.network_globals,
                        &service.log
                    );
                }
                _ = service.gossipsub_parameter_update.next() => {
                    if let Ok(slot) = service.beacon_chain.slot() {
                        if let Some(active_validators) = service.beacon_chain.with_head(|head| {
                                Ok(
                                    head
                                    .beacon_state
                                    .get_cached_active_validator_indices(RelativeEpoch::Current)
                                    .map(|indices| indices.len())
                                    .ok()
                                    .or_else(|| {
                                        // if active validator cached was not build we count the
                                        // active validators
                                        service
                                            .beacon_chain
                                            .epoch()
                                            .ok()
                                            .map(|current_epoch| {
                                                head
                                                .beacon_state
                                                .validators
                                                .iter()
                                                .filter(|validator|
                                                    validator.is_active_at(current_epoch)
                                                )
                                                .count()
                                            })
                                    })
                                )
                            }).unwrap_or(None) {
                            if (*service.libp2p.swarm)
                                .update_gossipsub_parameters(active_validators, slot).is_err() {
                                error!(
                                    service.log,
                                    "Failed to update gossipsub parameters";
                                    "active_validators" => active_validators
                                );
                            }
                        }
                    }
                }
                // handle a message sent to the network
                Some(message) = service.network_recv.recv() => {
                    match message {
                        NetworkMessage::SendRequest{ peer_id, request, request_id } => {
                            service.libp2p.send_request(peer_id, request_id, request);
                        }
                        NetworkMessage::SendResponse{ peer_id, response, id } => {
                            service.libp2p.send_response(peer_id, id, response);
                        }
                        NetworkMessage::SendError{ peer_id, error, id, reason } => {
                            service.libp2p.respond_with_error(peer_id, id, error, reason);
                        }
                        NetworkMessage::UPnPMappingEstablished { tcp_socket, udp_socket} => {
                            service.upnp_mappings = (tcp_socket.map(|s| s.port()), udp_socket.map(|s| s.port()));
                            // If there is an external TCP port update, modify our local ENR.
                            if let Some(tcp_socket) = tcp_socket {
                                if let Err(e) = service.libp2p.swarm.peer_manager().discovery_mut().update_enr_tcp_port(tcp_socket.port()) {
                                    warn!(service.log, "Failed to update ENR"; "error" => e);
                                }
                            }
                            // if the discovery service is not auto-updating, update it with the
                            // UPnP mappings
                            if !service.discovery_auto_update {
                                if let Some(udp_socket) = udp_socket {
                                    if let Err(e) = service.libp2p.swarm.peer_manager().discovery_mut().update_enr_udp_socket(udp_socket) {
                                    warn!(service.log, "Failed to update ENR"; "error" => e);
                                }
                                }
                            }
                        },
                        NetworkMessage::ValidationResult {
                            propagation_source,
                            message_id,
                            validation_result,
                        } => {
                                trace!(service.log, "Propagating gossipsub message";
                                    "propagation_peer" => format!("{:?}", propagation_source),
                                    "message_id" => message_id.to_string(),
                                    "validation_result" => format!("{:?}", validation_result)
                                );
                                service
                                    .libp2p
                                    .swarm
                                    .report_message_validation_result(
                                        &propagation_source, message_id, validation_result
                                    );
                        }
                        NetworkMessage::Publish { messages } => {
                                let mut topic_kinds = Vec::new();
                                for message in &messages {
                                    if !topic_kinds.contains(&message.kind()) {
                                        topic_kinds.push(message.kind());
                                    }
                                }
                                debug!(
                                    service.log,
                                    "Sending pubsub messages";
                                    "count" => messages.len(),
                                    "topics" => format!("{:?}", topic_kinds)
                                );
                                expose_publish_metrics(&messages);
                                service.libp2p.swarm.publish(messages);
                        }
                        NetworkMessage::ReportPeer { peer_id, action } => service.libp2p.report_peer(&peer_id, action),
                        NetworkMessage::GoodbyePeer { peer_id, reason } => service.libp2p.goodbye_peer(&peer_id, reason),
                        NetworkMessage::Subscribe { subscriptions } => {
                            if let Err(e) = service
                                .attestation_service
                                .validator_subscriptions(subscriptions) {
                                    warn!(service.log, "Validator subscription failed"; "error" => e);
                                }
                        }
                        NetworkMessage::SubscribeCoreTopics => {
                            let mut subscribed_topics: Vec<GossipKind> = vec![];
                            let already_subscribed = service.network_globals.gossipsub_subscriptions.read().clone();
                            let already_subscribed = already_subscribed.iter().map(|x| x.kind()).collect::<std::collections::HashSet<_>>();
                            for topic_kind in eth2_libp2p::types::CORE_TOPICS.iter().filter(|topic| already_subscribed.get(topic).is_none()) {
                                if service.libp2p.swarm.subscribe_kind(topic_kind.clone()) {
                                    subscribed_topics.push(topic_kind.clone());
                                } else {
                                    warn!(service.log, "Could not subscribe to topic"; "topic" => format!("{}",topic_kind));
                                }
                            }

                            // if we are to subscribe to all subnets we do it here
                            if service.subscribe_all_subnets {
                                for subnet_id in 0..<<T as BeaconChainTypes>::EthSpec as EthSpec>::SubnetBitfieldLength::to_u64() {
                                    let subnet_id = SubnetId::new(subnet_id);
                                    let topic_kind = eth2_libp2p::types::GossipKind::Attestation(subnet_id);
                                if service.libp2p.swarm.subscribe_kind(topic_kind.clone()) {
                                    // Update the ENR bitfield.
                                    service.libp2p.swarm.update_enr_subnet(subnet_id, true);
                                    subscribed_topics.push(topic_kind.clone());
                                } else {
                                    warn!(service.log, "Could not subscribe to topic"; "topic" => format!("{}",topic_kind));
                                }
                                }
                            }

                            if !subscribed_topics.is_empty() {
                                info!(service.log, "Subscribed to topics"; "topics" => format!("{:?}", subscribed_topics));
                            }
                        }
                    }
                }
                // process any attestation service events
                Some(attestation_service_message) = service.attestation_service.next() => {
                    match attestation_service_message {
                        AttServiceMessage::Subscribe(subnet_id) => {
                            service.libp2p.swarm.subscribe_to_subnet(subnet_id);
                        }
                        AttServiceMessage::Unsubscribe(subnet_id) => {
                            service.libp2p.swarm.unsubscribe_from_subnet(subnet_id);
                        }
                        AttServiceMessage::EnrAdd(subnet_id) => {
                            service.libp2p.swarm.update_enr_subnet(subnet_id, true);
                        }
                        AttServiceMessage::EnrRemove(subnet_id) => {
                            service.libp2p.swarm.update_enr_subnet(subnet_id, false);
                        }
                        AttServiceMessage::DiscoverPeers(subnets_to_discover) => {
                            service.libp2p.swarm.discover_subnet_peers(subnets_to_discover);
                        }
                    }
                }
                libp2p_event = service.libp2p.next_event() => {
                    // poll the swarm
                    match libp2p_event {
                        Libp2pEvent::Behaviour(event) => match event {

                            BehaviourEvent::PeerDialed(peer_id) => {
                                    let _ = service
                                        .router_send
                                        .send(RouterMessage::PeerDialed(peer_id))
                                        .map_err(|_| {
                                            debug!(service.log, "Failed to send peer dialed to router"); });
                            },
                            BehaviourEvent::PeerConnected(_peer_id) => {
                                // A peer has connected to us
                                // We currently do not perform any action here.
                            },
                            BehaviourEvent::PeerDisconnected(peer_id) => {
                            let _ = service
                                .router_send
                                .send(RouterMessage::PeerDisconnected(peer_id))
                                .map_err(|_| {
                                    debug!(service.log, "Failed to send peer disconnect to router");
                                });
                            },
                            BehaviourEvent::RequestReceived{peer_id, id, request} => {
                                let _ = service
                                    .router_send
                                    .send(RouterMessage::RPCRequestReceived{peer_id, id, request})
                                    .map_err(|_| {
                                        debug!(service.log, "Failed to send RPC to router");
                                    });
                            }
                            BehaviourEvent::ResponseReceived{peer_id, id, response} => {
                                let _ = service
                                    .router_send
                                    .send(RouterMessage::RPCResponseReceived{ peer_id, request_id: id, response })
                                    .map_err(|_| {
                                        debug!(service.log, "Failed to send RPC to router");
                                    });

                            }
                            BehaviourEvent::RPCFailed{id, peer_id} => {
                                let _ = service
                                    .router_send
                                    .send(RouterMessage::RPCFailed{ peer_id, request_id: id})
                                    .map_err(|_| {
                                        debug!(service.log, "Failed to send RPC to router");
                                    });

                            }
                            BehaviourEvent::StatusPeer(peer_id) => {
                                let _ = service
                                    .router_send
                                    .send(RouterMessage::StatusPeer(peer_id))
                                    .map_err(|_| {
                                        debug!(service.log, "Failed to send re-status  peer to router");
                                    });
                            }
                            BehaviourEvent::PubsubMessage {
                                id,
                                source,
                                message,
                                ..
                            } => {
                                // Update prometheus metrics.
                                expose_receive_metrics(&message);
                                match message {
                                    // attestation information gets processed in the attestation service
                                    PubsubMessage::Attestation(ref subnet_and_attestation) => {
                                        let subnet = subnet_and_attestation.0;
                                        let attestation = &subnet_and_attestation.1;
                                        // checks if we have an aggregator for the slot. If so, we should process
                                        // the attestation, else we just just propagate the Attestation.
                                        let should_process = service.attestation_service.should_process_attestation(
                                            subnet,
                                            attestation,
                                        );
                                        let _ = service
                                            .router_send
                                            .send(RouterMessage::PubsubMessage(id, source, message, should_process))
                                            .map_err(|_| {
                                                debug!(service.log, "Failed to send pubsub message to router");
                                            });
                                    }
                                    _ => {
                                        // all else is sent to the router
                                        let _ = service
                                            .router_send
                                            .send(RouterMessage::PubsubMessage(id, source, message, true))
                                            .map_err(|_| {
                                                debug!(service.log, "Failed to send pubsub message to router");
                                            });
                                    }
                                }
                            }
                            BehaviourEvent::PeerSubscribed(_, _) => {},
                        }
                        Libp2pEvent::NewListenAddr(multiaddr) => {
                            service.network_globals.listen_multiaddrs.write().push(multiaddr);
                        }
                        Libp2pEvent::ZeroListeners => {
                            let _ = shutdown_sender.send("All listeners are closed. Unable to listen").await.map_err(|e| {
                                warn!(service.log, "failed to send a shutdown signal"; "error" => e.to_string()
                                )
                            });
                        }
                    }
                }
            }

            if let Some(delay) = &service.next_fork_update {
                if delay.is_elapsed() {
                    service
                        .libp2p
                        .swarm
                        .update_fork_version(service.beacon_chain.enr_fork_id());
                    service.next_fork_update = next_fork_delay(&service.beacon_chain);
                }
            }
        }
    }, "network");

    Ok(())
}

/// Returns a `Sleep` that triggers shortly after the next change in the beacon chain fork version.
/// If there is no scheduled fork, `None` is returned.
fn next_fork_delay<T: BeaconChainTypes>(
    beacon_chain: &BeaconChain<T>,
) -> Option<tokio::time::Sleep> {
    beacon_chain.duration_to_next_fork().map(|until_fork| {
        // Add a short time-out to start within the new fork period.
        let delay = Duration::from_millis(200);
        tokio::time::sleep_until(tokio::time::Instant::now() + until_fork + delay)
    })
}

/// Inspects the `messages` that were being sent to the network and updates Prometheus metrics.
fn expose_publish_metrics<T: EthSpec>(messages: &[PubsubMessage<T>]) {
    for message in messages {
        match message {
            PubsubMessage::BeaconBlock(_) => metrics::inc_counter(&metrics::GOSSIP_BLOCKS_TX),
            PubsubMessage::Attestation(subnet_id) => {
                metrics::inc_counter_vec(
                    &metrics::ATTESTATIONS_PUBLISHED_PER_SUBNET_PER_SLOT,
                    &[&subnet_id.0.to_string()],
                );
                metrics::inc_counter(&metrics::GOSSIP_UNAGGREGATED_ATTESTATIONS_TX)
            }
            PubsubMessage::AggregateAndProofAttestation(_) => {
                metrics::inc_counter(&metrics::GOSSIP_AGGREGATED_ATTESTATIONS_TX)
            }
            _ => {}
        }
    }
}

/// Inspects a `message` received from the network and updates Prometheus metrics.
fn expose_receive_metrics<T: EthSpec>(message: &PubsubMessage<T>) {
    match message {
        PubsubMessage::BeaconBlock(_) => metrics::inc_counter(&metrics::GOSSIP_BLOCKS_RX),
        PubsubMessage::Attestation(_) => {
            metrics::inc_counter(&metrics::GOSSIP_UNAGGREGATED_ATTESTATIONS_RX)
        }
        PubsubMessage::AggregateAndProofAttestation(_) => {
            metrics::inc_counter(&metrics::GOSSIP_AGGREGATED_ATTESTATIONS_RX)
        }
        _ => {}
    }
}

/// A work-around to reduce temporary allocation when updating gossip metrics.
pub struct ToStringCache<T>(HashMap<T, String>);

impl<T: Clone + std::hash::Hash + std::fmt::Display + Eq> ToStringCache<T> {
    pub fn with_capacity(c: usize) -> Self {
        Self(HashMap::with_capacity(c))
    }

    pub fn get(&mut self, item: T) -> &str {
        self.0
            .entry(item.clone())
            .or_insert_with(|| item.to_string())
    }
}

fn update_gossip_metrics<T: EthSpec>(
    gossipsub: &Gossipsub,
    network_globals: &Arc<NetworkGlobals<T>>,
    logger: &slog::Logger,
) {
    // Clear the metrics
    let _ = metrics::PEERS_PER_PROTOCOL
        .as_ref()
        .map(|gauge| gauge.reset());
    let _ = metrics::PEERS_PER_PROTOCOL
        .as_ref()
        .map(|gauge| gauge.reset());
    let _ = metrics::MESH_PEERS_PER_MAIN_TOPIC
        .as_ref()
        .map(|gauge| gauge.reset());
    let _ = metrics::AVG_GOSSIPSUB_PEER_SCORE_PER_MAIN_TOPIC
        .as_ref()
        .map(|gauge| gauge.reset());
    let _ = metrics::AVG_GOSSIPSUB_PEER_SCORE_PER_SUBNET_TOPIC
        .as_ref()
        .map(|gauge| gauge.reset());

    let _ = metrics::SCORES_BELOW_ZERO_PER_CLIENT
        .as_ref()
        .map(|gauge| gauge.reset());
    let _ = metrics::SCORES_BELOW_GOSSIP_THRESHOLD_PER_CLIENT
        .as_ref()
        .map(|gauge| gauge.reset());
    let _ = metrics::SCORES_BELOW_PUBLISH_THRESHOLD_PER_CLIENT
        .as_ref()
        .map(|gauge| gauge.reset());
    let _ = metrics::SCORES_BELOW_GREYLIST_THRESHOLD_PER_CLIENT
        .as_ref()
        .map(|gauge| gauge.reset());
    let _ = metrics::MIN_SCORES_PER_CLIENT
        .as_ref()
        .map(|gauge| gauge.reset());
    let _ = metrics::MEDIAN_SCORES_PER_CLIENT
        .as_ref()
        .map(|gauge| gauge.reset());
    let _ = metrics::MEAN_SCORES_PER_CLIENT
        .as_ref()
        .map(|gauge| gauge.reset());
    let _ = metrics::MAX_SCORES_PER_CLIENT
        .as_ref()
        .map(|gauge| gauge.reset());

    let _ = metrics::BEACON_BLOCK_MESH_PEERS_PER_CLIENT
        .as_ref()
        .map(|gauge| gauge.reset());
    let _ = metrics::BEACON_AGGREGATE_AND_PROOF_MESH_PEERS_PER_CLIENT
        .as_ref()
        .map(|gauge| gauge.reset());

    let mut subnet_ids: ToStringCache<u64> =
        ToStringCache::with_capacity(T::default_spec().attestation_subnet_count as usize);
    let mut gossip_kinds: ToStringCache<GossipKind> =
        ToStringCache::with_capacity(T::default_spec().attestation_subnet_count as usize);

    // reset the mesh peers, showing all subnets
    for subnet_id in 0..T::default_spec().attestation_subnet_count {
        let _ = metrics::get_int_gauge(
            &metrics::MESH_PEERS_PER_SUBNET_TOPIC,
            &[subnet_ids.get(subnet_id)],
        )
        .map(|v| v.set(0));

        let _ = metrics::get_int_gauge(
            &metrics::GOSSIPSUB_SUBSCRIBED_SUBNET_TOPIC,
            &[subnet_ids.get(subnet_id)],
        )
        .map(|v| v.set(0));

        let _ = metrics::get_int_gauge(
            &metrics::GOSSIPSUB_SUBSCRIBED_PEERS_SUBNET_TOPIC,
            &[subnet_ids.get(subnet_id)],
        )
        .map(|v| v.set(0));
    }

    // Subnet topics subscribed to
    for topic_hash in gossipsub.topics() {
        if let Ok(topic) = GossipTopic::decode(topic_hash.as_str()) {
            if let GossipKind::Attestation(subnet_id) = topic.kind() {
                let _ = metrics::get_int_gauge(
                    &metrics::GOSSIPSUB_SUBSCRIBED_SUBNET_TOPIC,
                    &[subnet_ids.get(subnet_id.into())],
                )
                .map(|v| v.set(1));
            }
        }
    }

    // Peers per subscribed subnet
    let mut peers_per_topic: HashMap<TopicHash, usize> = HashMap::new();
    for (peer_id, topics) in gossipsub.all_peers() {
        for topic_hash in topics {
            *peers_per_topic.entry(topic_hash.clone()).or_default() += 1;

            if let Ok(topic) = GossipTopic::decode(topic_hash.as_str()) {
                match topic.kind() {
                    GossipKind::Attestation(subnet_id) => {
                        if let Some(v) = metrics::get_int_gauge(
                            &metrics::GOSSIPSUB_SUBSCRIBED_PEERS_SUBNET_TOPIC,
                            &[subnet_ids.get(subnet_id.into())],
                        ) {
                            v.inc()
                        };

                        // average peer scores
                        if let Some(score) = gossipsub.peer_score(peer_id) {
                            if let Some(v) = metrics::get_gauge(
                                &metrics::AVG_GOSSIPSUB_PEER_SCORE_PER_SUBNET_TOPIC,
                                &[subnet_ids.get(subnet_id.into())],
                            ) {
                                v.add(score)
                            };
                        }
                    }
                    kind => {
                        // main topics
                        if let Some(score) = gossipsub.peer_score(peer_id) {
                            if let Some(v) = metrics::get_gauge(
                                &metrics::AVG_GOSSIPSUB_PEER_SCORE_PER_MAIN_TOPIC,
                                &[gossip_kinds.get(kind.clone())],
                            ) {
                                v.add(score)
                            };
                        }
                    }
                }
            }
        }
    }
    // adjust to average scores by dividing by number of peers
    for (topic_hash, peers) in peers_per_topic.iter() {
        if let Ok(topic) = GossipTopic::decode(topic_hash.as_str()) {
            match topic.kind() {
                GossipKind::Attestation(subnet_id) => {
                    // average peer scores
                    if let Some(v) = metrics::get_gauge(
                        &metrics::AVG_GOSSIPSUB_PEER_SCORE_PER_SUBNET_TOPIC,
                        &[subnet_ids.get(subnet_id.into())],
                    ) {
                        v.set(v.get() / (*peers as f64))
                    };
                }
                kind => {
                    // main topics
                    if let Some(v) = metrics::get_gauge(
                        &metrics::AVG_GOSSIPSUB_PEER_SCORE_PER_MAIN_TOPIC,
                        &[&format!("{:?}", kind)],
                    ) {
                        v.set(v.get() / (*peers as f64))
                    };
                }
            }
        }
    }

    // mesh peers
    for topic_hash in gossipsub.topics() {
        let peers = gossipsub.mesh_peers(&topic_hash).count();
        if let Ok(topic) = GossipTopic::decode(topic_hash.as_str()) {
            match topic.kind() {
                GossipKind::Attestation(subnet_id) => {
                    if let Some(v) = metrics::get_int_gauge(
                        &metrics::MESH_PEERS_PER_SUBNET_TOPIC,
                        &[subnet_ids.get(subnet_id.into())],
                    ) {
                        v.set(peers as i64)
                    };
                }
                kind => {
                    // main topics
                    if let Some(v) = metrics::get_int_gauge(
                        &metrics::MESH_PEERS_PER_MAIN_TOPIC,
                        &[gossip_kinds.get(kind.clone())],
                    ) {
                        v.set(peers as i64)
                    };
                }
            }
        }
    }

    // protocol peers
    let mut peers_per_protocol: HashMap<String, i64> = HashMap::new();
    for (_peer, protocol) in gossipsub.peer_protocol() {
        *peers_per_protocol.entry(protocol.to_string()).or_default() += 1;
    }

    for (protocol, peers) in peers_per_protocol.iter() {
        if let Some(v) =
            metrics::get_int_gauge(&metrics::PEERS_PER_PROTOCOL, &[&protocol.to_string()])
        {
            v.set(*peers)
        };
    }

    let mut peer_to_client = HashMap::new();
    let mut scores_per_client: HashMap<String, Vec<f64>> = HashMap::new();
    {
        let peers = network_globals.peers.read();
        for (peer_id, _) in gossipsub.all_peers() {
            let client = peers
                .peer_info(peer_id)
                .map(|peer_info| peer_info.client.kind.to_string())
                .unwrap_or_else(|| "Unknown".to_string());

            peer_to_client.insert(peer_id, client.clone());
            let score = gossipsub.peer_score(peer_id).unwrap_or(0.0);
            if (client == "Prysm" || client == "Lighthouse") && score < 0.0 {
                trace!(logger, "Peer has negative score"; "peer" => format!("{:?}", peer_id),
                       "client" => &client, "score" => score);
            }
            scores_per_client.entry(client).or_default().push(score);
        }
    }

    // mesh peers per client
    for topic_hash in gossipsub.topics() {
        if let Ok(topic) = GossipTopic::decode(topic_hash.as_str()) {
            match topic.kind() {
                GossipKind::BeaconBlock => {
                    for peer in gossipsub.mesh_peers(&topic_hash) {
                        if let Some(client) = peer_to_client.get(peer) {
                            if let Some(v) = metrics::get_int_gauge(
                                &metrics::BEACON_BLOCK_MESH_PEERS_PER_CLIENT,
                                &[client],
                            ) {
                                v.inc()
                            };
                        }
                    }
                }
                GossipKind::BeaconAggregateAndProof => {
                    for peer in gossipsub.mesh_peers(&topic_hash) {
                        if let Some(client) = peer_to_client.get(peer) {
                            if let Some(v) = metrics::get_int_gauge(
                                &metrics::BEACON_AGGREGATE_AND_PROOF_MESH_PEERS_PER_CLIENT,
                                &[client],
                            ) {
                                v.inc()
                            };
                        }
                    }
                }
                _ => (),
            }
        }
    }

    for (client, scores) in scores_per_client.into_iter() {
        let c = &[client.as_ref()];
        let len = scores.len();
        if len > 0 {
            let mut below0 = 0;
            let mut below_gossip_threshold = 0;
            let mut below_publish_threshold = 0;
            let mut below_greylist_threshold = 0;
            let mut min = f64::INFINITY;
            let mut sum = 0.0;
            let mut max = f64::NEG_INFINITY;

            let count = scores.len() as f64;

            for &score in &scores {
                if score < 0.0 {
                    below0 += 1;
                }
                if score < -4000.0 {
                    //TODO not hardcode
                    below_gossip_threshold += 1;
                }
                if score < -8000.0 {
                    //TODO not hardcode
                    below_publish_threshold += 1;
                }
                if score < -16000.0 {
                    //TODO not hardcode
                    below_greylist_threshold += 1;
                }
                if score < min {
                    min = score;
                }
                if score > max {
                    max = score;
                }
                sum += score;
            }

            let median = if len == 0 {
                0.0
            } else if len % 2 == 0 {
                (scores[len / 2 - 1] + scores[len / 2]) / 2.0
            } else {
                scores[len / 2]
            };

            metrics::set_gauge_entry(
                &metrics::SCORES_BELOW_ZERO_PER_CLIENT,
                c,
                below0 as f64 / count,
            );
            metrics::set_gauge_entry(
                &metrics::SCORES_BELOW_GOSSIP_THRESHOLD_PER_CLIENT,
                c,
                below_gossip_threshold as f64 / count,
            );
            metrics::set_gauge_entry(
                &metrics::SCORES_BELOW_PUBLISH_THRESHOLD_PER_CLIENT,
                c,
                below_publish_threshold as f64 / count,
            );
            metrics::set_gauge_entry(
                &metrics::SCORES_BELOW_GREYLIST_THRESHOLD_PER_CLIENT,
                c,
                below_greylist_threshold as f64 / count,
            );

            metrics::set_gauge_entry(&metrics::MIN_SCORES_PER_CLIENT, c, min);
            metrics::set_gauge_entry(&metrics::MEDIAN_SCORES_PER_CLIENT, c, median);
            metrics::set_gauge_entry(&metrics::MEAN_SCORES_PER_CLIENT, c, sum / count);
            metrics::set_gauge_entry(&metrics::MAX_SCORES_PER_CLIENT, c, max);
        }
    }
}<|MERGE_RESOLUTION|>--- conflicted
+++ resolved
@@ -19,13 +19,8 @@
 use std::{collections::HashMap, net::SocketAddr, sync::Arc, time::Duration};
 use store::HotColdDB;
 use tokio::sync::mpsc;
-<<<<<<< HEAD
 use tokio::time::Sleep;
-use types::{EthSpec, ValidatorSubscription};
-=======
-use tokio::time::Delay;
 use types::{EthSpec, RelativeEpoch, SubnetId, Unsigned, ValidatorSubscription};
->>>>>>> a60ab4ef
 
 mod tests;
 
@@ -114,13 +109,9 @@
     /// update the UDP socket of discovery if the UPnP mappings get established.
     discovery_auto_update: bool,
     /// A delay that expires when a new fork takes place.
-<<<<<<< HEAD
     next_fork_update: Option<Sleep>,
-=======
-    next_fork_update: Option<Delay>,
     /// Subscribe to all the subnets once synced.
     subscribe_all_subnets: bool,
->>>>>>> a60ab4ef
     /// A timer for updating various network metrics.
     metrics_update: tokio::time::Interval,
     /// gossipsub_parameter_update timer
