--- conflicted
+++ resolved
@@ -32,11 +32,7 @@
 void = "1.0.2"
 tokio-io-timeout = "0.4.0"
 tokio-util = { version = "0.3.1", features = ["codec", "compat"] }
-<<<<<<< HEAD
 discv5 = { path = "../../../discv5" , features = ["libp2p"] }
-=======
-discv5 = { version = "0.1.0-alpha.10", features = ["libp2p"] }
->>>>>>> 28b6d921
 tiny-keccak = "2.0.2"
 environment = { path = "../../lighthouse/environment" }
 rand = "0.7.3"
